--- conflicted
+++ resolved
@@ -390,15 +390,10 @@
 
 
 class MemberAlreadyExists(Conflict):
-<<<<<<< HEAD
-    message = _("A cluster with UUID %(uuid)s is already a member of the"
+    message = _("A cluster with UUID %(uuid)s is already a member of the "
                 "federation %(federation_name)s.")
 
 
 class PreDeletionFailed(Conflict):
     message = _("Failed to pre-delete resources for cluster %(cluster_uuid)s, "
-                "error: %(msg)s.")
-=======
-    message = _("A cluster with UUID %(uuid)s is already a member of the "
-                "federation %(federation_name)s.")
->>>>>>> e0ed3018
+                "error: %(msg)s.")